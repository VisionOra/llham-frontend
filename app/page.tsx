"use client"

import { useState } from "react"
import { ProjectSidebar } from "@/components/project-sidebar"
import { ChatInterface } from "@/components/chat-interface"
import { DocumentViewer } from "@/components/document-viewer"
import { AIEditSuggestion } from "@/components/ai-edit-suggestion"
import { useProjects } from "@/contexts/project-context"
import { useAIEditing } from "@/hooks/use-ai-editing"
import { useAuth } from "@/contexts/auth-context"
import { Button } from "@/components/ui/button"
import { Card, CardContent, CardDescription, CardHeader, CardTitle } from "@/components/ui/card"
import { Badge } from "@/components/ui/badge"
import { Search, Plus, User, Clock, LogOut, MessageSquare, FileText, Loader2 } from "lucide-react"
import Link from "next/link"
<<<<<<< HEAD
import { getProjectSessions, getDocumentContent, createSession, createProjectWithSession, type Session as ApiSession, type ProjectWithSessions, type CreateSessionRequest, type CreateProjectWithSessionRequest } from "@/lib/api"
=======
import { getProjectSessions, getDocumentContent, createSession, type Session, type ProjectWithSessions, type CreateSessionRequest } from "@/lib/api"
>>>>>>> 33785346
import { useWebSocket } from "@/contexts/websocket-context"
import { useEffect } from "react"

// Local Session interface that matches what ProjectSidebar expects
interface LocalSession {
  id: string
  project_id: string
  title: string
  initial_idea: string
  agent_mode: string
  has_document: boolean
  document?: any
  created_at: string
  updated_at: string
  proposal_title?: string
  current_stage: string
  is_proposal_generated: boolean
  conversation_history: Array<{
    role: string;
    message: string;
    timestamp: string;
  }>
  user: string
}

export default function IlhamApp() {
  const { user, isAuthenticated, logout } = useAuth()
  const { projects, currentProject, selectProject, createProject } = useProjects()
  const { 
    currentDocument: wsCurrentDocument, 
    messages: wsMessages,
    latestEditSuggestion,
    connectionStatus,
    startSession, 
    endSession,
    activeSessionId,
    acceptEdit,
    rejectEdit,
    sendMessage
  } = useWebSocket()
  const [selectedProject, setSelectedProject] = useState<string | null>(null)
  const [selectedSession, setSelectedSession] = useState<string | null>(null)
  const [hasDocument, setHasDocument] = useState(false)
  const [currentDocument, setCurrentDocument] = useState<any>(null)
  const [showWelcome, setShowWelcome] = useState(true)
  const [projectSessions, setProjectSessions] = useState<LocalSession[]>([])
  const [loadingSessions, setLoadingSessions] = useState(false)
  const [showSessionsList, setShowSessionsList] = useState(false)
  const [loadingDocument, setLoadingDocument] = useState(false)
<<<<<<< HEAD
  const [pendingMessage, setPendingMessage] = useState<string | null>(null)
=======
  const [creatingSession, setCreatingSession] = useState(false)
>>>>>>> 33785346

  const {
    suggestions,
    isLoading: isEditLoading,
    requestEdit,
    acceptSuggestion,
    rejectSuggestion,
    regenerateSuggestion,
  } = useAIEditing()

  // Send pending message when session is active and connected
  useEffect(() => {
    console.log("[v0] useEffect for pending message:", {
      activeSessionId,
      pendingMessage: !!pendingMessage,
      selectedSession,
      connectionStatus,
      match: selectedSession === activeSessionId
    })

    if (activeSessionId && pendingMessage && selectedSession === activeSessionId && connectionStatus === 'connected') {
      console.log("[v0] Sending pending message:", pendingMessage)
      sendMessage(pendingMessage)
      setPendingMessage(null) // Clear after sending
    }
  }, [activeSessionId, pendingMessage, selectedSession, sendMessage, connectionStatus])

  // Fallback: Send pending message after a delay if connection doesn't happen quickly
  useEffect(() => {
    if (activeSessionId && pendingMessage && selectedSession === activeSessionId) {
      const timeoutId = setTimeout(() => {
        if (pendingMessage) { // Check if message is still pending
          console.log("[v0] Timeout fallback: sending pending message regardless of connection status")
          sendMessage(pendingMessage)
          setPendingMessage(null)
        }
      }, 3000) // 3 second timeout

      return () => clearTimeout(timeoutId)
    }
  }, [activeSessionId, pendingMessage, selectedSession, sendMessage])

  const handleNewChat = async (message: string) => {
    try {
      // Store the message to send after session is created
      setPendingMessage(message)
      
      // Create project and session together using the new endpoint
      const projectTitle = message.length > 50 ? message.substring(0, 47) + "..." : message
      
      console.log("[v0] Creating project with session:", projectTitle)
      
      const requestData: CreateProjectWithSessionRequest = {
        title: projectTitle,
        initial_idea: message,
        agent_mode: "conversation"
      }
      
      const response = await createProjectWithSession(requestData)
      console.log("[v0] Project and session created:", response)
      
      // Update the projects context with the new project
      const newProject = response.project
      const newSession = response.session
      
      setSelectedProject(newProject.id)
      selectProject(newProject)
      setSelectedSession(newSession.id)
      setShowWelcome(false)
      setShowSessionsList(false)
      setHasDocument(false)
      setCurrentDocument(null)
      
      // Start WebSocket session with the real session ID
      // The pending message will be sent automatically via useEffect when session becomes active
      startSession(newSession.id, newProject.id)
      
      console.log("[v0] New chat started with real session:", newSession.id, "project:", newProject.id, "message:", message)
      
    } catch (error) {
      console.error("[v0] Failed to create project with session:", error)
      
      // Fallback to old behavior if the new endpoint fails
      try {
        const projectTitle = message.length > 50 ? message.substring(0, 47) + "..." : message
        
        console.log("[v0] Fallback: Creating project:", projectTitle)
        await createProject(projectTitle)
        
        // Wait for project context to update
        setTimeout(async () => {
          const currentProj = currentProject
          if (currentProj) {
            setSelectedProject(currentProj.id)
            
            try {
              // Create session in the project
              const sessionData: CreateSessionRequest = {
                initial_idea: message,
                agent_mode: "conversation"
              }
              
              const newSession = await createSession(currentProj.id, sessionData)
              
              setSelectedSession(newSession.id)
              setShowWelcome(false)
              setShowSessionsList(false)
              setHasDocument(false)
              setCurrentDocument(null)
              
              startSession(newSession.id, currentProj.id)
              
              console.log("[v0] Fallback successful with session:", newSession.id)
            } catch (sessionError) {
              console.error("[v0] Fallback session creation failed:", sessionError)
              
              // Ultimate fallback to temp session
              const tempSessionId = `temp-${Date.now()}`
              setSelectedSession(tempSessionId)
              setShowWelcome(false)
              setShowSessionsList(false)
              setHasDocument(false)
              setCurrentDocument(null)
              startSession(tempSessionId, currentProj.id)
            }
          }
        }, 100)
      } catch (projectError) {
        console.error("[v0] Complete fallback failed:", projectError)
        
        // Ultimate fallback to temp session
        const tempSessionId = `temp-${Date.now()}`
        setSelectedSession(tempSessionId)
        setShowWelcome(false)
        setShowSessionsList(false)
        setHasDocument(false)
        setCurrentDocument(null)
        startSession(tempSessionId, selectedProject)
      }
    }
  }

  const handleProjectSelect = async (projectId: string) => {
    const project = projects.find((p) => p.id === projectId)
    if (project) {
      selectProject(project)
      setSelectedProject(projectId)
      setSelectedSession(null)
      setHasDocument(false)
      setCurrentDocument(null)
      setShowWelcome(false)
      setShowSessionsList(true)
      
      // Fetch sessions for this project
      setLoadingSessions(true)
      try {
        const projectWithSessions = await getProjectSessions(projectId)
        // Map API Session to component Session format
        const mappedSessions: LocalSession[] = projectWithSessions.sessions.map((session) => ({
          id: session.id,
          project_id: session.project.id,
          title: session.proposal_title || session.initial_idea || 'Untitled Session',
          initial_idea: session.initial_idea,
          agent_mode: session.agent_mode,
          has_document: !!session.document || session.is_proposal_generated,
          document: session.document,
          created_at: session.created_at,
          updated_at: session.updated_at,
          proposal_title: session.proposal_title,
          current_stage: session.current_stage,
          is_proposal_generated: session.is_proposal_generated,
          conversation_history: session.conversation_history,
          user: session.user
        }))
        setProjectSessions(mappedSessions)
      } catch (error) {
        console.error('Failed to load project sessions:', error)
        setProjectSessions([])
      } finally {
        setLoadingSessions(false)
      }
    }
  }

  const handleSessionSelect = (sessionId: string, document?: any) => {
    console.log("[v0] Session selected:", sessionId)
    console.log("[v0] Document data:", document)

    // Find the session object to get all its data
    const session = projectSessions.find(s => s.id === sessionId)
    if (session) {
      // Use the same logic as handleSessionCardClick
      handleSessionCardClick(session)
    } else {
      // Fallback to old behavior if session not found
    setSelectedSession(sessionId)
      setShowWelcome(false)
      setShowSessionsList(false)

      if (document && (document.content || document.id)) {
        console.log("[v0] Setting hasDocument to true with document:", document)
        setHasDocument(true)
        
        const documentForViewer = {
          id: document.id || sessionId,
          title: document.title || 'Document',
          content: document.content || '<p>Document content is loading...</p>',
          created_at: document.created_at,
          updated_at: document.updated_at,
          author: document.author
        }
        
        setCurrentDocument(documentForViewer)
      } else {
        console.log("[v0] No document found, staying in chat mode")
        setHasDocument(false)
        setCurrentDocument(null)
      }
    }
  }

  const handleSessionCardClick = async (session: LocalSession) => {
    console.log("[v0] Session card clicked:", session.id)
    console.log("[v0] Session document:", session.document)
    console.log("[v0] Session has document:", !!session.document)
    console.log("[v0] Session is_proposal_generated:", session.is_proposal_generated)
    
    // Clear any pending message since we're loading an existing session
    setPendingMessage(null)
    
    setSelectedSession(session.id)
    setShowSessionsList(false)
    setShowWelcome(false)

    // Start WebSocket session (this will load previous messages)
    startSession(session.id, selectedProject)
    
    // Check if session has a document with content
    if (session.document && session.document.document && session.document.document.trim() !== '') {
      console.log("[v0] Session has document with HTML content - showing document center + chat sidebar")
      console.log("[v0] Document content length:", session.document.document.length)
      setHasDocument(true)
      
      // Create a properly formatted document object for the DocumentViewer
      const documentForViewer = {
        id: session.document.id || session.id,
        title: session.document.title || session.proposal_title || session.initial_idea || 'Document',
        content: session.document.document,
        created_at: session.document.created_at || session.created_at,
        updated_at: session.document.updated_at || session.updated_at,
        author: session.user
      }
      
      setCurrentDocument(documentForViewer)
    } else if (session.document && session.document.id) {
      console.log("[v0] Session has document ID but no content - fetching document content")
      setHasDocument(true)
      setLoadingDocument(true)
      
      // Show loading state first
      const loadingDocument = {
        id: session.document.id || session.id,
        title: session.proposal_title || session.initial_idea || 'Document',
        content: '<div style="text-align: center; padding: 40px;"><p>Loading document content...</p></div>',
        created_at: session.created_at,
        updated_at: session.updated_at,
        author: session.user
      }
      setCurrentDocument(loadingDocument)
      
      try {
        const documentContent = await getDocumentContent(session.id)
        console.log("[v0] Fetched document content:", documentContent)
        
        // Update with actual content
        const documentForViewer = {
          id: session.document.id || session.id,
          title: documentContent.title || session.proposal_title || session.initial_idea || 'Document',
          content: documentContent.document || documentContent.content || documentContent.html_content || documentContent.body || '<p>Document content could not be loaded.</p>',
          created_at: documentContent.created_at || session.created_at,
          updated_at: documentContent.updated_at || session.updated_at,
          author: session.user
        }
        
        setCurrentDocument(documentForViewer)
      } catch (error) {
        console.error("[v0] Failed to fetch document content:", error)
        
        // Show error state
        const errorDocument = {
          id: session.document.id || session.id,
          title: session.proposal_title || session.initial_idea || 'Document',
          content: '<div style="text-align: center; padding: 40px; color: #ef4444;"><p>Failed to load document content. Please try again.</p></div>',
          created_at: session.created_at,
          updated_at: session.updated_at,
          author: session.user
        }
        
        setCurrentDocument(errorDocument)
      } finally {
        setLoadingDocument(false)
      }
    } else if (session.is_proposal_generated) {
      console.log("[v0] Session has proposal generated but no document - trying to fetch content")
      setHasDocument(true)
      setLoadingDocument(true)
      
      // Show loading state first
      const loadingDocument = {
        id: session.id,
        title: session.proposal_title || session.initial_idea || 'Generated Proposal',
        content: '<div style="text-align: center; padding: 40px;"><p>Loading generated proposal...</p></div>',
        created_at: session.created_at,
        updated_at: session.updated_at,
        author: session.user
      }
      setCurrentDocument(loadingDocument)
      
      try {
        const documentContent = await getDocumentContent(session.id)
        console.log("[v0] Fetched generated proposal content:", documentContent)
        
        // Update with actual content
        const documentForViewer = {
          id: session.id,
          title: documentContent.title || session.proposal_title || session.initial_idea || 'Generated Proposal',
          content: documentContent.document || documentContent.content || documentContent.html_content || documentContent.body || `
            <h1>${session.proposal_title || session.initial_idea}</h1>
            <p><strong>Status:</strong> ${session.current_stage}</p>
            <p><strong>Created:</strong> ${new Date(session.created_at).toLocaleDateString()}</p>
            <p><strong>Last Updated:</strong> ${new Date(session.updated_at).toLocaleDateString()}</p>
            <p><em>This proposal has been generated but the content could not be loaded.</em></p>
          `,
          created_at: documentContent.created_at || session.created_at,
          updated_at: documentContent.updated_at || session.updated_at,
          author: session.user
        }
        
        setCurrentDocument(documentForViewer)
      } catch (error) {
        console.error("[v0] Failed to fetch generated proposal:", error)
        
        // Create a placeholder document for generated proposals without content
        const placeholderDocument = {
          id: session.id,
          title: session.proposal_title || session.initial_idea || 'Generated Proposal',
          content: `
            <h1>${session.proposal_title || session.initial_idea}</h1>
            <p><strong>Status:</strong> ${session.current_stage}</p>
            <p><strong>Created:</strong> ${new Date(session.created_at).toLocaleDateString()}</p>
            <p><strong>Last Updated:</strong> ${new Date(session.updated_at).toLocaleDateString()}</p>
            <p><em>This proposal has been generated. The full document content may need to be loaded from the server.</em></p>
          `,
          created_at: session.created_at,
          updated_at: session.updated_at,
          author: session.user
        }
        
        setCurrentDocument(placeholderDocument)
      } finally {
        setLoadingDocument(false)
      }
    } else {
      console.log("[v0] Session has no document - showing chat center")
      setHasDocument(false)
      setCurrentDocument(null)
    }
  }

  const formatDate = (dateString: string) => {
    return new Date(dateString).toLocaleDateString("en-US", {
      month: "short",
      day: "numeric",
      hour: "2-digit",
      minute: "2-digit",
    })
  }

  const getSessionStatusBadge = (session: LocalSession) => {
    // Check if session has a document (either with content or just an ID)
    if (session.document && (session.document.content || session.document.id)) {
      return (
        <Badge variant="secondary" className="bg-green-900/50 text-green-300 border-green-700">
          <FileText className="w-3 h-3 mr-1" />
          Document
        </Badge>
      )
    }

    // Check if proposal has been generated (even without document content)
    if (session.is_proposal_generated) {
      return (
        <Badge variant="secondary" className="bg-green-900/50 text-green-300 border-green-700">
          <FileText className="w-3 h-3 mr-1" />
          Document
        </Badge>
      )
    }

    switch (session.current_stage) {
      case "conversation":
        return (
          <Badge variant="outline" className="border-blue-700 text-blue-300">
            <MessageSquare className="w-3 h-3 mr-1" />
            Chat
          </Badge>
        )
      case "proposal_generation":
        return (
          <Badge variant="outline" className="border-yellow-700 text-yellow-300">
            Generating
          </Badge>
        )
      case "completed":
        return (
          <Badge variant="outline" className="border-green-700 text-green-300">
            Completed
          </Badge>
        )
      default:
        return (
          <Badge variant="outline" className="border-gray-700 text-gray-300">
            {session.current_stage}
          </Badge>
        )
    }
  }

  const handleTextSelect = (selectedText: string, element: HTMLElement) => {
    // This is now just for logging, no auto-send
    console.log("[v0] Text selected in document:", selectedText.substring(0, 100) + '...')
  }

  const handleDocumentGenerated = (document: any) => {
    console.log("[v0] Document generated via WebSocket:", document)
    setCurrentDocument(document)
    setHasDocument(true)
    setShowWelcome(false)
    setShowSessionsList(false)
  }

  // Use WebSocket document if available, otherwise use local document
  const documentToDisplay = wsCurrentDocument || currentDocument

  // Watch for WebSocket document generation and switch layout
  useEffect(() => {
    if (wsCurrentDocument && !hasDocument) {
      console.log('[v0] WebSocket document generated, switching to document view')
      setHasDocument(true)
      setShowWelcome(false)
      setShowSessionsList(false)
    }
  }, [wsCurrentDocument, hasDocument])

  // Use the latest edit suggestion from WebSocket context (no longer from messages)

  const handleNewChatClick = () => {
    // End any active WebSocket session
    endSession()
    
    // Clear any pending message
    setPendingMessage(null)
    
    setSelectedProject(null)
    setSelectedSession(null)
    setHasDocument(false)
    setCurrentDocument(null)
    setShowWelcome(true)
    setShowSessionsList(false)
    setProjectSessions([])
  }

  const handleNewSessionInProject = async () => {
<<<<<<< HEAD
    if (selectedProject) {
      try {
        console.log('[v0] Creating new session in project:', selectedProject)
        
        // Create a real session in the selected project
        const sessionData: CreateSessionRequest = {
          initial_idea: "New conversation",
          agent_mode: "conversation"
        }
        
        const newSession = await createSession(selectedProject, sessionData)
        console.log('[v0] New session created:', newSession)
        
        setSelectedSession(newSession.id)
        setHasDocument(false)
        setCurrentDocument(null)
        setShowWelcome(false)
        setShowSessionsList(false)
        
        // Start WebSocket session with the real session ID
        startSession(newSession.id, selectedProject)
        
        console.log('[v0] New session started:', newSession.id, 'in project:', selectedProject)
      } catch (error) {
        console.error('[v0] Failed to create new session:', error)
        
        // Fallback to temporary session
        const tempSessionId = `temp-${Date.now()}`
        
        setSelectedSession(tempSessionId)
        setHasDocument(false)
        setCurrentDocument(null)
        setShowWelcome(false)
        setShowSessionsList(false)
        
        startSession(tempSessionId, selectedProject)
        
        console.log('[v0] Fallback to temp session:', tempSessionId, 'in project:', selectedProject)
      }
=======
    if (!selectedProject) return

    setCreatingSession(true)
    
    try {
      console.log('[v0] Creating new session for project:', selectedProject)
      
      // Call API to create new session
      const sessionData: CreateSessionRequest = {
        project_id: selectedProject
      }
      
      const newSession = await createSession(sessionData)
      console.log('[v0] New session created:', newSession)
      
      // Navigate to the new session
      setSelectedSession(newSession.id || newSession.session_id)
      setHasDocument(false)
      setCurrentDocument(null)
      setShowWelcome(false)
      setShowSessionsList(false)
      
      // Start WebSocket session for the new session
      startSession(newSession.id || newSession.session_id, selectedProject)
      
      // Refresh sessions list to include the new session
      try {
        const projectWithSessions = await getProjectSessions(selectedProject)
        setProjectSessions(projectWithSessions.sessions)
      } catch (error) {
        console.error('Failed to refresh sessions:', error)
      }
      
    } catch (error) {
      console.error('[v0] Failed to create new session:', error)
      // Show error to user (you could add a toast notification here)
    } finally {
      setCreatingSession(false)
>>>>>>> 33785346
    }
  }

  const handleLogout = () => {
    // End any active WebSocket session
    endSession()
    
    logout()
    setSelectedProject(null)
    setSelectedSession(null)
    setHasDocument(false)
    setCurrentDocument(null)
    setShowWelcome(true)
  }

  return (
    <div className="flex h-screen bg-[#0a0a0a] text-white">
      {/* Left Sidebar - Exact v0.dev style */}
      <div className="w-64 bg-[#0a0a0a] border-r border-[#2a2a2a] flex flex-col ">
        {/* Header */}
        <div className="p-4 border-b border-[#2a2a2a]">
          <div className="flex items-center space-x-2 mb-4">
            <div className="w-6 h-6 bg-white rounded flex items-center justify-center">
              <span className="text-black text-xs font-bold">v0</span>
            </div>
            <div className="flex items-center space-x-1">
              <div className="w-2 h-2 bg-green-500 rounded-full"></div>
              <span className="text-sm font-medium">Ilham</span>
            </div>
          </div>

          <Button
            onClick={handleNewChatClick}
            className="w-full bg-transparent border border-[#2a2a2a] hover:bg-[#1a1a1a] text-white justify-start"
          >
            <Plus className="w-4 h-4 mr-2" />
            New Chat
          </Button>
        </div>

        {/* Navigation */}
        <div className="p-4 space-y-2">
          <div className="flex items-center space-x-2 p-2 text-gray-400 hover:text-white cursor-pointer">
            <Search className="w-4 h-4" />
            <span className="text-sm">Search</span>
          </div>
          <div className="flex items-center space-x-2 p-2 text-gray-400 hover:text-white cursor-pointer">
            <div className="w-4 h-4 border border-gray-400 rounded"></div>
            <span className="text-sm">Projects</span>
          </div>
          <div className="flex items-center space-x-2 p-2 text-gray-400 hover:text-white cursor-pointer">
            <Clock className="w-4 h-4" />
            <span className="text-sm">Recent Chats</span>
          </div>
        </div>

        {/* Projects List */}
        <div className="flex-1 h-[60dvh] px-4">
          <ProjectSidebar
            sessions={projectSessions}
            selectedProject={selectedProject}
            selectedSession={selectedSession}
            onProjectSelect={handleProjectSelect}
            onSessionSelect={handleSessionSelect}
            onNewSession={handleNewSessionInProject}
          />
        </div>

        {/* Footer */}
        <div className="p-4 border-t border-[#2a2a2a] flex items-center justify-between">
          <div className="flex items-center space-x-2">
            <User className="w-4 h-4 text-gray-400" />
            {isAuthenticated && user ? (
              <span className="text-sm text-gray-400">{user.first_name || user.username}</span>
            ) : (
              <span className="text-sm text-gray-400">Guest</span>
            )}
          </div>
          {isAuthenticated ? (
            <Button size="sm" variant="ghost" className="text-gray-400 hover:text-white" onClick={handleLogout}>
              <LogOut className="w-4 h-4" />
            </Button>
          ) : (
            <div className="flex space-x-2">
              <Link href="/login">
                <Button size="sm" variant="ghost" className="text-gray-400 hover:text-black text-xs">
                  Login
                </Button>
              </Link>
              <Link href="/signup">
                <Button size="sm" variant="ghost" className="text-gray-400 hover:text-black text-xs">
                  Sign Up
                </Button>
              </Link>
            </div>
          )}
        </div>
      </div>

      {/* Main Content Area */}
      <div className="flex-1 flex h-full min-h-0">
        {showSessionsList && selectedProject && !selectedSession ? (
          /* Sessions List View */
          <div className="flex-1 p-8">
            <div className="max-w-4xl mx-auto">
              <div className="mb-6">
                <div className="flex items-center justify-between mb-4">
                  <div>
                    <h1 className="text-2xl font-semibold text-white mb-2">
                      {projects.find(p => p.id === selectedProject)?.title}
                    </h1>
                    <p className="text-gray-400">Choose a session to continue or start a new conversation</p>
                  </div>
                  <Button 
                    onClick={handleNewSessionInProject}
                    disabled={creatingSession}
                    className="bg-green-600 hover:bg-green-700 text-white"
                  >
                    {creatingSession ? (
                      <>
                        <Loader2 className="w-4 h-4 mr-2 animate-spin" />
                        Creating...
                      </>
                    ) : (
                      <>
                        <Plus className="w-4 h-4 mr-2" />
                        New Session
                      </>
                    )}
                  </Button>
                </div>
              </div>

              {loadingSessions ? (
                <div className="flex items-center justify-center py-12">
                  <div className="text-gray-400">Loading sessions...</div>
                </div>
              ) : projectSessions.length === 0 ? (
                <div className="text-center py-12">
                  <MessageSquare className="w-12 h-12 mx-auto mb-4 text-gray-500" />
                  <h3 className="text-lg font-medium text-white mb-2">No sessions yet</h3>
                  <p className="text-gray-400 mb-6">Start your first conversation in this project</p>
                  <Button 
                    onClick={handleNewSessionInProject}
                    disabled={creatingSession}
                    className="bg-white text-black hover:bg-gray-200"
                  >
                    {creatingSession ? (
                      <>
                        <Loader2 className="w-4 h-4 mr-2 animate-spin" />
                        Creating Session...
                      </>
                    ) : (
                      <>
                        <Plus className="w-4 h-4 mr-2" />
                        New Session
                      </>
                    )}
                  </Button>
                </div>
              ) : (
                <div className="grid grid-cols-1 md:grid-cols-2 gap-4">
                  {projectSessions.map((session) => (
                    <Card 
                      key={session.id} 
                      className="bg-[#1a1a1a] border-[#2a2a2a] hover:bg-[#2a2a2a] cursor-pointer transition-colors"
                      onClick={() => handleSessionCardClick(session)}
                    >
                      <CardHeader className="pb-3">
                        <div className="flex items-center justify-between">
                          <CardTitle className="text-white text-base truncate">
                            {session.proposal_title || session.initial_idea || 'Untitled Session'}
                          </CardTitle>
                          {getSessionStatusBadge(session)}
                        </div>
                        <CardDescription className="text-gray-400 text-sm">
                          {formatDate(session.updated_at)}
                        </CardDescription>
                      </CardHeader>
                      <CardContent className="pt-0">
                        <p className="text-gray-300 text-sm line-clamp-2">
                          {session.initial_idea}
                        </p>
                        <div className="mt-3 flex items-center justify-between text-xs text-gray-500">
                          <span>{session.conversation_history.length} messages</span>
                          <span>{session.current_stage}</span>
                        </div>
                      </CardContent>
                    </Card>
                  ))}
                </div>
              )}
            </div>
          </div>
        ) : showWelcome && !selectedSession ? (
          <div className="flex-1 flex flex-col items-center justify-center p-8">
            <div className="max-w-2xl text-center space-y-6">
              <h1 className="text-4xl font-semibold text-white">What do you want to create?</h1>
              <p className="text-lg text-gray-400">Start building with a single prompt. No coding needed.</p>

              <div className="w-full max-w-xl">
                <ChatInterface
                  sessionId={selectedSession}
                  projectId={selectedProject}
                  onNewChat={handleNewChat}
                  isDocumentMode={false}
                  isWelcomeMode={true}
                  onDocumentGenerated={handleDocumentGenerated}
                />
              </div>
            </div>
          </div>
        ) : hasDocument && documentToDisplay ? (
          <>
            {/* Document Viewer - Center */}
            <div className="flex-1 min-h-0">
              <DocumentViewer 
                document={documentToDisplay} 
                onTextSelect={handleTextSelect}
                editSuggestion={latestEditSuggestion || undefined}
                onAcceptEdit={acceptEdit}
                onRejectEdit={rejectEdit}
              />
            </div>

            {/* Chat - Right Sidebar */}
            <div className="w-96 border-l border-[#2a2a2a] flex flex-col h-full min-h-0">
              <div className="flex-1 min-h-0 overflow-hidden">
                <ChatInterface
                  sessionId={selectedSession}
                  projectId={selectedProject}
                  onNewChat={handleNewChat}
                  isDocumentMode={true}
                  onDocumentGenerated={handleDocumentGenerated}
                />
              </div>

              {suggestions.length > 0 && (
                <div className="border-t border-[#2a2a2a] p-4 max-h-96 overflow-y-auto">
                  <h3 className="text-sm font-medium text-white mb-3">AI Suggestions</h3>
                  <div className="space-y-3">
                    {suggestions.map((suggestion) => (
                      <AIEditSuggestion
                        key={suggestion.id}
                        suggestion={suggestion}
                        onAccept={acceptSuggestion}
                        onReject={rejectSuggestion}
                        onRegenerate={regenerateSuggestion}
                        isLoading={isEditLoading}
                      />
                    ))}
                  </div>
                </div>
              )}
            </div>
          </>
        ) : (
          /* Chat - Full Center */
          <div className="flex-1">
            <ChatInterface
              sessionId={selectedSession}
              projectId={selectedProject}
              onNewChat={handleNewChat}
              isDocumentMode={false}
              onDocumentGenerated={handleDocumentGenerated}
            />
          </div>
        )}
      </div>
    </div>
  )
}<|MERGE_RESOLUTION|>--- conflicted
+++ resolved
@@ -13,11 +13,7 @@
 import { Badge } from "@/components/ui/badge"
 import { Search, Plus, User, Clock, LogOut, MessageSquare, FileText, Loader2 } from "lucide-react"
 import Link from "next/link"
-<<<<<<< HEAD
 import { getProjectSessions, getDocumentContent, createSession, createProjectWithSession, type Session as ApiSession, type ProjectWithSessions, type CreateSessionRequest, type CreateProjectWithSessionRequest } from "@/lib/api"
-=======
-import { getProjectSessions, getDocumentContent, createSession, type Session, type ProjectWithSessions, type CreateSessionRequest } from "@/lib/api"
->>>>>>> 33785346
 import { useWebSocket } from "@/contexts/websocket-context"
 import { useEffect } from "react"
 
@@ -67,11 +63,8 @@
   const [loadingSessions, setLoadingSessions] = useState(false)
   const [showSessionsList, setShowSessionsList] = useState(false)
   const [loadingDocument, setLoadingDocument] = useState(false)
-<<<<<<< HEAD
   const [pendingMessage, setPendingMessage] = useState<string | null>(null)
-=======
   const [creatingSession, setCreatingSession] = useState(false)
->>>>>>> 33785346
 
   const {
     suggestions,
@@ -545,7 +538,6 @@
   }
 
   const handleNewSessionInProject = async () => {
-<<<<<<< HEAD
     if (selectedProject) {
       try {
         console.log('[v0] Creating new session in project:', selectedProject)
@@ -585,46 +577,6 @@
         
         console.log('[v0] Fallback to temp session:', tempSessionId, 'in project:', selectedProject)
       }
-=======
-    if (!selectedProject) return
-
-    setCreatingSession(true)
-    
-    try {
-      console.log('[v0] Creating new session for project:', selectedProject)
-      
-      // Call API to create new session
-      const sessionData: CreateSessionRequest = {
-        project_id: selectedProject
-      }
-      
-      const newSession = await createSession(sessionData)
-      console.log('[v0] New session created:', newSession)
-      
-      // Navigate to the new session
-      setSelectedSession(newSession.id || newSession.session_id)
-      setHasDocument(false)
-      setCurrentDocument(null)
-      setShowWelcome(false)
-      setShowSessionsList(false)
-      
-      // Start WebSocket session for the new session
-      startSession(newSession.id || newSession.session_id, selectedProject)
-      
-      // Refresh sessions list to include the new session
-      try {
-        const projectWithSessions = await getProjectSessions(selectedProject)
-        setProjectSessions(projectWithSessions.sessions)
-      } catch (error) {
-        console.error('Failed to refresh sessions:', error)
-      }
-      
-    } catch (error) {
-      console.error('[v0] Failed to create new session:', error)
-      // Show error to user (you could add a toast notification here)
-    } finally {
-      setCreatingSession(false)
->>>>>>> 33785346
     }
   }
 
